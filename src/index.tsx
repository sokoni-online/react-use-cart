--- conflicted
+++ resolved
@@ -5,7 +5,7 @@
 interface Item {
   id: string;
   discount_price: number;
-  price: number;
+  price?: number;
   quantity?: number;
   itemTotal?: number;
   [key: string]: any;
@@ -26,7 +26,6 @@
 }
 
 interface CartProviderState extends InitialState {
-<<<<<<< HEAD
   addItem: (
     item: Item,
     quantity?: number,
@@ -49,15 +48,7 @@
     id: Item["id"],
     callback?: (id: Item["id"]) => void
   ) => any | undefined;
-=======
-  addItem: (item: Item, quantity?: number) => void;
-  removeItem: (id: Item["id"]) => void;
-  updateItem: (id: Item["id"], payload: object) => void;
-  setItems: (items: Item[]) => void;
-  updateItemQuantity: (id: Item["id"], quantity: number) => void;
-  emptyCart: () => void;
-  getItem: (id: Item["id"]) => any | undefined;
->>>>>>> e0329f8d
+  setItems: (items: Item[], callback?: (items: Item[]) => void) => void;
   inCart: (id: Item["id"]) => boolean;
   updateCartMetadata: (metadata: Metadata) => void;
 }
@@ -223,7 +214,7 @@
       type: "SET_ITEMS",
       payload: items.map(item => ({
         ...item,
-        quantity: item.quantity || 1
+        quantity: item.quantity || 1,
       })),
     });
 
