import * as React from "react";

import useLocalStorage from "./useLocalStorage";

export interface Item {
  id: string;
  discount_price: number;
  price?: number;
  quantity?: number;
  itemTotal?: number;
  [key: string]: any;
}

interface InitialState {
  id: string;
  items: Item[];
  isEmpty: boolean;
  totalItems: number;
  totalUniqueItems: number;
  cartTotal: number;
  metadata?: Metadata;
}

export interface Metadata {
  [key: string]: any;
}

interface CartProviderState extends InitialState {
  addItem: (
    item: Item,
    quantity?: number,
    onAddCallback?: (item: Item, quantity?: number) => void,
    onUpdateCallback?: (item: Item, quantity?: number) => void
  ) => void;
  removeItem: (id: Item["id"], callback?: (id: Item["id"]) => void) => void;
  updateItem: (
    id: Item["id"],
    payload: object,
    callback?: (id: Item["id"], payload: object) => void
  ) => void;
  updateItemQuantity: (
    id: Item["id"],
    quantity: number,
    callback?: (id: Item["id"], quantity: number) => void
  ) => void;
  emptyCart: (callback?: () => void) => void;
  getItem: (
    id: Item["id"],
    callback?: (id: Item["id"]) => void
  ) => any | undefined;
  setItems: (items: Item[], callback?: (items: Item[]) => void) => void;
  inCart: (id: Item["id"]) => boolean;
  clearCartMetadata: () => void;
  setCartMetadata: (metadata: Metadata) => void;
  updateCartMetadata: (metadata: Metadata) => void;
}

export type Actions =
  | { type: "SET_ITEMS"; payload: Item[] }
  | { type: "ADD_ITEM"; payload: Item }
  | { type: "REMOVE_ITEM"; id: Item["id"] }
  | {
      type: "UPDATE_ITEM";
      id: Item["id"];
      payload: object;
    }
  | { type: "EMPTY_CART" }
  | { type: "CLEAR_CART_META" }
  | { type: "SET_CART_META"; payload: Metadata }
  | { type: "UPDATE_CART_META"; payload: Metadata };

export const initialState: any = {
  items: [],
  isEmpty: true,
  totalItems: 0,
  totalUniqueItems: 0,
  cartTotal: 0,
  metadata: {},
};

export const CartContext = React.createContext<CartProviderState | undefined>(
  initialState
);

export const createCartIdentifier = (len = 12) =>
  [...Array(len)].map(() => (~~(Math.random() * 36)).toString(36)).join("");

export const useCart = () => {
  const context = React.useContext(CartContext);

  if (!context) throw new Error("Expected to be wrapped in a CartProvider");

  return context;
};

function reducer(state: CartProviderState, action: Actions) {
  switch (action.type) {
    case "SET_ITEMS":
      return generateCartState(state, action.payload);

    case "ADD_ITEM": {
      const items = [...state.items, action.payload];

      return generateCartState(state, items);
    }

    case "UPDATE_ITEM": {
      const items = state.items.map((item: Item) => {
        if (item.id !== action.id) return item;

        return {
          ...item,
          ...action.payload,
        };
      });

      return generateCartState(state, items);
    }

    case "REMOVE_ITEM": {
      const items = state.items.filter((i: Item) => i.id !== action.id);

      return generateCartState(state, items);
    }

    case "EMPTY_CART":
      return initialState;

    case "CLEAR_CART_META":
      return {
        ...state,
        metadata: {},
      };

    case "SET_CART_META":
      return {
        ...state,
        metadata: {
          ...action.payload,
        },
      };

    case "UPDATE_CART_META":
      return {
        ...state,
        metadata: {
          ...state.metadata,
          ...action.payload,
        },
      };

    default:
      throw new Error("No action specified");
  }
}

const generateCartState = (state = initialState, items: Item[]) => {
  const totalUniqueItems = calculateUniqueItems(items);
  const isEmpty = totalUniqueItems === 0;

  return {
    ...initialState,
    ...state,
    items: calculateItemTotals(items),
    totalItems: calculateTotalItems(items),
    totalUniqueItems,
    cartTotal: calculateCartTotal(items),
    isEmpty,
  };
};

const calculateItemTotals = (items: Item[]) =>
  items.map(item => ({
    ...item,
    itemTotal: item.discount_price * item.quantity!,
  }));

const calculateCartTotal = (items: Item[]) =>
  items.reduce(
    (total, item) => total + item.quantity! * item.discount_price,
    0
  );

const calculateTotalItems = (items: Item[]) =>
  items.reduce((sum, item) => sum + item.quantity!, 0);

const calculateUniqueItems = (items: Item[]) => items.length;

export const CartProvider: React.FC<{
  children?: React.ReactNode;
  id?: string;
  defaultItems?: Item[];
  onSetItems?: (items: Item[]) => void;
  onItemAdd?: (payload: Item) => void;
  onItemUpdate?: (payload: object) => void;
  onItemRemove?: (id: Item["id"]) => void;
  storage?: (
    key: string,
    initialValue: string
  ) => [string, (value: Function | string) => void];
  metadata?: Metadata;
}> = ({
  children,
  id: cartId,
  defaultItems = [],
  onSetItems,
  onItemAdd,
  onItemUpdate,
  onItemRemove,
  storage = useLocalStorage,
  metadata,
}) => {
  const id = cartId ? cartId : createCartIdentifier();

  const [savedCart, saveCart] = storage(
    cartId ? `react-use-cart-${id}` : `react-use-cart`,
    JSON.stringify({
      id,
      ...initialState,
      items: defaultItems,
      metadata,
    })
  );

  const [state, dispatch] = React.useReducer(reducer, JSON.parse(savedCart));
  React.useEffect(() => {
    saveCart(JSON.stringify(state));
  }, [state, saveCart]);

  const setItems = (items: Item[], callback: (items: Item[]) => void) => {
    dispatch({
      type: "SET_ITEMS",
      payload: items.map(item => ({
        ...item,
        quantity: item.quantity || 1,
      })),
    });

    onSetItems && onSetItems(items);
    callback && callback(items);
  };

  const addItem = (
    item: Item,
    quantity = 1,
    onAddCallback: (item: Item, quantity: number) => void,
    onUpdateCallback: (item: Item, quantity: number) => void
  ) => {
    if (!item.id) throw new Error("You must provide an `id` for items");
    if (quantity <= 0) return;

    const currentItem = state.items.find((i: Item) => i.id === item.id);

    if (!currentItem && !item.hasOwnProperty("discount_price"))
      throw new Error("You must pass a `discount_price` for new items");

    if (!currentItem) {
      const payload = { ...item, quantity };

      dispatch({ type: "ADD_ITEM", payload });

      onItemAdd && onItemAdd(payload);
      onAddCallback && onAddCallback(item, quantity);

      return;
    }

    const payload = { ...item, quantity: currentItem.quantity + quantity };

    dispatch({
      type: "UPDATE_ITEM",
      id: item.id,
      payload,
    });

    onItemUpdate && onItemUpdate(payload);
    onUpdateCallback && onUpdateCallback(item, currentItem.quantity + quantity);
  };

  const updateItem = (
    id: Item["id"],
    payload: object,
    callback: (id: Item["id"], payload: object) => void
  ) => {
    if (!id || !payload) {
      return;
    }

    dispatch({ type: "UPDATE_ITEM", id, payload });

    onItemUpdate && onItemUpdate(payload);
    callback && callback(id, payload);
  };

  const updateItemQuantity = (
    id: Item["id"],
    quantity: number,
    callback: (id: Item["id"], quantity: number) => void
  ) => {
    if (quantity <= 0) {
      onItemRemove && onItemRemove(id);

      dispatch({ type: "REMOVE_ITEM", id });

      return;
    }

    const currentItem = state.items.find((item: Item) => item.id === id);

    if (!currentItem) throw new Error("No such item to update");

    const payload = { ...currentItem, quantity };

    dispatch({
      type: "UPDATE_ITEM",
      id,
      payload,
    });

    onItemUpdate && onItemUpdate(payload);
    callback && callback(id, quantity);
  };

  const removeItem = (id: Item["id"], callback: (id: Item["id"]) => void) => {
    if (!id) return;

    dispatch({ type: "REMOVE_ITEM", id });

    onItemRemove && onItemRemove(id);
    callback && callback(id);
  };

  const emptyCart = (callback: () => void) => {
    dispatch({
      type: "EMPTY_CART",
    });

    callback && callback();
  };

  const getItem = (id: Item["id"]) =>
    state.items.find((i: Item) => i.id === id);

  const inCart = (id: Item["id"]) => state.items.some((i: Item) => i.id === id);

<<<<<<< HEAD
  const updateCartMetadata = (
    metadata: Metadata,
    callback: (metadata: Metadata) => void
  ) => {
=======
  const clearCartMetadata = () => {
    dispatch({
      type: "CLEAR_CART_META",
    });
  };

  const setCartMetadata = (metadata: Metadata) => {
    if (!metadata) return;

    dispatch({
      type: "SET_CART_META",
      payload: metadata,
    });
  };

  const updateCartMetadata = (metadata: Metadata) => {
>>>>>>> f3f5d021
    if (!metadata) return;

    dispatch({
      type: "UPDATE_CART_META",
      payload: metadata,
    });

    callback && callback(metadata);
  };

  return (
    <CartContext.Provider
      value={{
        ...state,
        getItem,
        inCart,
        setItems,
        addItem,
        updateItem,
        updateItemQuantity,
        removeItem,
        emptyCart,
        clearCartMetadata,
        setCartMetadata,
        updateCartMetadata,
      }}
    >
      {children}
    </CartContext.Provider>
  );
};<|MERGE_RESOLUTION|>--- conflicted
+++ resolved
@@ -343,29 +343,25 @@
 
   const inCart = (id: Item["id"]) => state.items.some((i: Item) => i.id === id);
 
-<<<<<<< HEAD
+  const clearCartMetadata = () => {
+    dispatch({
+      type: "CLEAR_CART_META",
+    });
+  };
+
+  const setCartMetadata = (metadata: Metadata) => {
+    if (!metadata) return;
+
+    dispatch({
+      type: "SET_CART_META",
+      payload: metadata,
+    });
+  };
+
   const updateCartMetadata = (
     metadata: Metadata,
     callback: (metadata: Metadata) => void
   ) => {
-=======
-  const clearCartMetadata = () => {
-    dispatch({
-      type: "CLEAR_CART_META",
-    });
-  };
-
-  const setCartMetadata = (metadata: Metadata) => {
-    if (!metadata) return;
-
-    dispatch({
-      type: "SET_CART_META",
-      payload: metadata,
-    });
-  };
-
-  const updateCartMetadata = (metadata: Metadata) => {
->>>>>>> f3f5d021
     if (!metadata) return;
 
     dispatch({
