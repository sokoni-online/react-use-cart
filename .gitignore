--- conflicted
+++ resolved
@@ -1,6 +1,5 @@
 *.log
 .DS_Store
-<<<<<<< HEAD
 .env
 
 npm-debug.log*
@@ -8,9 +7,6 @@
 yarn-error.log*
 yarn.lock
 .idea
-=======
 node_modules
 .cache
-dist
-yarn.lock
->>>>>>> 70ae607d
+dist